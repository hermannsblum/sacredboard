--- conflicted
+++ resolved
@@ -37,11 +37,6 @@
     },
     install_requires=get_requirements(),
     setup_requires=["pytest-runner"],
-<<<<<<< HEAD
-    tests_require=["pytest"],
+    tests_require=["pytest", "mongomock"],
     version="0.1.2"
-=======
-    tests_require=["pytest", "mongomock"],
-    version="0.1.2b"
->>>>>>> 6798603e
 )
# coding=utf-8
"""
Bootstrap module parses command line arguments and initializes the app.

Configures the database connection and starts the web application.
"""
import locale
import sys

import click
from flask import Flask
from gevent.pywsgi import WSGIServer

from sacredboard.app.config import jinja_filters
from sacredboard.app.data.filestorage import FileStorage
from sacredboard.app.data.mongodb import PyMongoDataAccess
from sacredboard.app.webapi import routes

locale.setlocale(locale.LC_ALL, '')
app = Flask(__name__)


@click.command()
@click.option("-m", default=None, metavar="HOST:PORT:DATABASE",
              help="Connect to MongoDB using the format"
                   " host:port:database_name or just the database_name. "
                   "Default: sacred"
                   " Mutually exclusive with -mu")
@click.option("-mu", default=(None, None),
              metavar="CONNECTION_STRING DATABASE", type=(str, str),
              help="Connect to MongoDB using mongodb://..."
                   " and specify the database name."
                   " Mutually exclusive with -m")
@click.option("-mc", default="runs", metavar="COLLECTION",
              help="The collection containing the Sacred's list of runs. "
                   "You might need it if you use a custom collection name "
                   "or Sacred v0.6 (which used default.runs). "
                   "Default: runs")
@click.option("-F", default="",
              help="Path to directory containing experiments.")
@click.option("--no-browser", is_flag=True, default=False,
              help="Do not open web browser automatically.")
@click.option("--debug", is_flag=True, default=False,
              help="Run the application in Flask debug mode "
                   "(for development).")
@click.version_option()
def run(debug, no_browser, m, mu, mc, f):
    """
    Sacredboard.

\b
Sacredboard is a monitoring dashboard for Sacred.
Homepage: http://github.com/chovanecm/sacredboard

Example usage:

\b
sacredboard -m sacred
    Starts Sacredboard on default port (5000) and connects to
    a local MongoDB database called 'sacred'. Opens web browser.
    Note: MongoDB must be listening on localhost.
\b
sacredboard -m 192.168.1.1:27017:sacred
    Starts Sacredboard on default port (5000) and connects to
    a MongoDB database running on 192.168.1.1 on port 27017
    to a database called 'sacred'. Opens web browser.
\b
sacredboard -mu mongodb://user:pwd@host/admin?authMechanism=SCRAM-SHA-1 sacred
    Starts Sacredboard on default port (5000) and connects to
    a MongoDB database running on localhost on port 27017
    to a database called 'sacred'. Opens web browser.

\b
sacredboard -m sacred -mc default.runs
    Starts Sacredboard on default port (5000) and connects to
    a local MongoDB database called 'sacred' and uses the Sacred's 0.6
    default collection 'default.runs' to search the runs in.
    Opens web browser.
    Note: MongoDB must be listening on localhost.

    """
<<<<<<< HEAD
    if m or mu:
=======

    if m or mu != (None, None):
>>>>>>> ec563397
        add_mongo_config(app, m, mu, mc)
        app.config["data"].connect()
    elif f:
        app.config["data"] = FileStorage(f)
    else:
        print("Must specify either a mongodb instance or \
                a path to a file storage.")

    app.config['DEBUG'] = debug
    app.debug = debug
    jinja_filters.setup_filters(app)
    routes.setup_routes(app)

    if debug:
        app.run(host="0.0.0.0", debug=True)
    else:
        for port in range(5000, 5050):
            http_server = WSGIServer(('0.0.0.0', port), app)
            try:
                http_server.start()
            except OSError as e:
                # try next port
                continue
            print("Starting sacredboard on port %d" % port)
            if not no_browser:
                click.launch("http://127.0.0.1:%d" % port)
            http_server.serve_forever()
            break


def add_mongo_config(app, simple_connection_string,
                     mongo_uri, collection_name):
    """
    Configure the application to use MongoDB.

    :param app: Flask application
    :param simple_connection_string:
                Expects host:port:database_name or database_name
                Mutally_exclusive with mongo_uri
    :param mongo_uri: Expects mongodb://... as defined
                in https://docs.mongodb.com/manual/reference/connection-string/
                Mutually exclusive with simple_connection_string (must be None)
    :param collection_name: The collection containing Sacred's runs
    :return:
    """
    if mongo_uri != (None, None):
        add_mongo_config_with_uri(app, mongo_uri[0], mongo_uri[1],
                                  collection_name)
        if simple_connection_string is not None:
            print("Ignoring the -m option. Overridden by "
                  "a more specific option (-mu).", file=sys.stderr)
    else:
        # Use the default value 'sacred' when not specified
        if simple_connection_string is None:
            simple_connection_string = "sacred"
        add_mongo_config_simple(app, simple_connection_string, collection_name)


def add_mongo_config_simple(app, connection_string, collection_name):
    """
    Configure the app to use MongoDB.

    :param app: Flask Application
    :type app: Flask
    :param connection_string: in format host:port:database or database
            (default: sacred)
    :type connection_string: str

    :param collection_name: Name of the collection
    :type collection_name: str
    """
    split_string = connection_string.split(":")
    config = {"host": "localhost", "port": 27017, "db": "sacred"}
    if len(split_string) > 0 and len(split_string[-1]) > 0:
        config["db"] = split_string[-1]
    if len(split_string) > 1:
        config["port"] = int(split_string[-2])
    if len(split_string) > 2:
        config["host"] = split_string[-3]
    app.config["data"] = PyMongoDataAccess.build_data_access(
        config["host"], config["port"], config["db"], collection_name)


def add_mongo_config_with_uri(app, connection_string_uri,
                              database_name, collection_name):
    """
    Configure PyMongo with a MongoDB connection string.

    :param app: Flask application
    :param connection_string_uri: MongoDB connection string
    :param database_name: Sacred database name
    :param collection_name: Sacred's collection with runs
    :return:
    """
    app.config["data"] = PyMongoDataAccess.build_data_access_with_uri(
        connection_string_uri, database_name, collection_name
    )


if __name__ == '__main__':
    run()<|MERGE_RESOLUTION|>--- conflicted
+++ resolved
@@ -79,12 +79,7 @@
     Note: MongoDB must be listening on localhost.
 
     """
-<<<<<<< HEAD
-    if m or mu:
-=======
-
     if m or mu != (None, None):
->>>>>>> ec563397
         add_mongo_config(app, m, mu, mc)
         app.config["data"].connect()
     elif f:

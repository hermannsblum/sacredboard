# coding=utf-8
"""Accesses data in Sacred's MongoDB."""
import bson
import pymongo

from sacredboard.app.data.datastorage import Cursor, DataStorage


class MongoDbCursor(Cursor):
    def __init__(self, mongodb_cursor):
        self.mongodb_cursor = mongodb_cursor

    def count(self):
        return self.mongodb_cursor.count()

    def __iter__(self):
        return self.mongodb_cursor


class PyMongoDataAccess(DataStorage):
    """Access records in MongoDB."""

    RUNNING_DEAD_RUN_CLAUSE = {
        "status": "RUNNING", "$where": "new Date() - this.heartbeat > 120000"}
    RUNNING_NOT_DEAD_CLAUSE = {
        "status": "RUNNING", "$where": "new Date() - this.heartbeat <= 120000"}

    def __init__(self, uri, database_name, collection_name):
        """
        Set up MongoDB access layer, don't connect yet.

        Better use the static methods build_data_access
        or build_data_access_with_uri
        """
        super().__init__()
        self._uri = uri
        self._db_name = database_name
        self._client = None
        self._db = None
        self._collection_name = collection_name

    def connect(self):
        """Initialize the database connection."""
        self._client = self._create_client()
        self._db = getattr(self._client, self._db_name)

    def _create_client(self):
        """Return a new Mongo Client."""
        return pymongo.MongoClient(host=self._uri)

    def get_runs(self, sort_by=None, sort_direction=None,
                 start=0, limit=None, query={"type": "and", "filters": []}):
        """
        Return multiple runs (default all).

        The query format (optional):

        {"type": "and", "filters": [
         {"field": "host.hostname", "operator": "==", "value": "ntbacer"},
         {"type": "or", "filters": [
            {"field": "result", "operator": "==", "value": 2403.52},
            {"field": "host.python_version", "operator": "==", "value":"3.5.2"}
            ]}]}

        The parameter is built from clauses.
        Each clause is either conjunctive (``"and"``), disjunctive (``"or"``),
        or a *terminal clause*. Each of the the earlier two types must specify
        the ``"filters`` array of other clauses to be joined together
        by that logical connective (and/or).

        A terminal clause does not specifies its type, instead,
        it has a different set of fields:
        the ``field`` to be queried on (based on the MongoDB schema,
        using dot notation to access nested documents), the ``operator``
        (one of ``"=="``, ``"!="``, ``"<"``, ``"<="``, ``">``, ``">="``,
        and ``"regex"`` for regular expressions).
<<<<<<< HEAD
        The ``value`` field contains the value to be compared with (either a
        string or a number). Notice that for the ``status`` field, the
        ``RUNNING`` and ``DEAD`` runs are compared by
=======
        The ``value`` field contains the value to be compared with
        (either a string or a number). Notice that for the ``status`` field,
        the ``RUNNING`` and ``DEAD`` runs are compared by
>>>>>>> 53ffcb40
        :func:`~PyMongoDataAccess.RUNNING_DEAD_RUN_CLAUSE` and
        :func:`~PyMongoDataAccess.RUNNING_NOT_DEAD_CLAUSE`
        """
        mongo_query = self._to_mongo_query(query)
        cursor = getattr(self._db, self._collection_name).find(mongo_query)
        if sort_by is not None:
            cursor = self._apply_sort(cursor, sort_by, sort_direction)
        cursor = cursor.skip(start)
        if limit is not None:
            cursor = cursor.limit(limit)

        return MongoDbCursor(cursor)

    def get_run(self, run_id):
        """
        Get a single run from the database.

        :param run_id: The ID of the run.
        :return: The whole object from the database.
        """
        try:
            cursor = getattr(self._db, self._collection_name) \
                .find({"_id": int(run_id)})
        except ValueError:
            # Probably not a number.
            cursor = getattr(self._db, self._collection_name) \
                .find({"_id": bson.ObjectId(run_id)})
        run = None
        for c in cursor:
            run = c
        return run

    @staticmethod
    def _apply_sort(cursor, sort_by, sort_direction):
        """
        Apply sort to a cursor.

        :param cursor: The cursor to apply sort on.
        :param sort_by: The field name to sort by.
        :param sort_direction: The direction to sort, "asc" or "desc".
        :return:
        """
        if sort_direction is not None and sort_direction.lower() == "desc":
            sort = pymongo.DESCENDING
        else:
            sort = pymongo.ASCENDING
        return cursor.sort(sort_by, sort)

    @staticmethod
    def _to_mongo_query(query):
        """
        Convert the query received by the Sacred Web API to a MongoDB query.

        Takes a query in format
        {"type": "and", "filters": [
         {"field": "host.hostname", "operator": "==", "value": "ntbacer"},
         {"type": "or", "filters": [
            {"field": "result", "operator": "==", "value": 2403.52},
            {"field": "host.python_version", "operator": "==", "value":"3.5.2"}
            ]}]}
        and returns an appropriate MongoDB Query.
        :param query: A query in the Sacred Web API format.
        :return: Mongo Query.
        """
        mongo_query = []
        for clause in query["filters"]:
            if clause.get("type") is None:
                mongo_clause = PyMongoDataAccess. \
                    _simple_clause_to_query(clause)
            else:
                # It's a subclause
                mongo_clause = PyMongoDataAccess._to_mongo_query(clause)
            mongo_query.append(mongo_clause)

        if len(mongo_query) == 0:
            return {}
        if query["type"] == "and":
            return {"$and": mongo_query}
        elif query["type"] == "or":
            return {"$or": mongo_query}
        else:
            raise ValueError("Unexpected query type %s" % query.get("type"))

    @staticmethod
    def _simple_clause_to_query(clause):
        """
        Convert a clause from the Sacred Web API format to the MongoDB format.

        :param clause: A clause to be converted. It must have "field",
        "operator" and "value" fields.
        :return: A MongoDB clause.
        """
        # It's a regular clause
        mongo_clause = {}
        value = clause["value"]
        if clause["field"] == "status" and \
           clause["value"] in ["DEAD", "RUNNING"]:
            return PyMongoDataAccess. \
                _status_filter_to_query(clause)
        if clause["operator"] == "==":
            mongo_clause[clause["field"]] = value
        elif clause["operator"] == ">":
            mongo_clause[clause["field"]] = {"$gt": value}
        elif clause["operator"] == ">=":
            mongo_clause[clause["field"]] = {"$gte": value}
        elif clause["operator"] == "<":
            mongo_clause[clause["field"]] = {"$lt": value}
        elif clause["operator"] == "<=":
            mongo_clause[clause["field"]] = {"$lte": value}
        elif clause["operator"] == "!=":
            mongo_clause[clause["field"]] = {"$ne": value}
        elif clause["operator"] == "regex":
            mongo_clause[clause["field"]] = {"$regex": value}
        return mongo_clause

    @staticmethod
    def _status_filter_to_query(clause):
        """
        Convert a clause querying for an experiment state RUNNING or DEAD.

        Queries that check for experiment state RUNNING and DEAD need to be
        replaced by the logic that decides these two states as both of them
        are stored in the Mongo Database as "RUNNING". We use querying by last
        heartbeat time.

        :param clause: A clause whose field is "status" and "value" is one of
        RUNNING, DEAD.
        :return: A MongoDB clause.
        """
        if clause["value"] == "RUNNING":
            mongo_clause = PyMongoDataAccess.RUNNING_NOT_DEAD_CLAUSE
        elif clause["value"] == "DEAD":
            mongo_clause = PyMongoDataAccess.RUNNING_DEAD_RUN_CLAUSE
        if clause["operator"] == "!=":
            mongo_clause = {"$not": mongo_clause}
        return mongo_clause

    @staticmethod
    def build_data_access(host, port, database_name, collection_name):
        """
        Create data access gateway.

        :param host: The database server to connect to.
        :type host: str
        :param port: Database port.
        :type port: int
        :param database_name: Database name.
        :type database_name: str
        :param collection_name: Name of the collection with Sacred runs.
        :type collection_name: str
        """
        return PyMongoDataAccess("mongodb://%s:%d" % (host, port),
                                 database_name, collection_name)

    @staticmethod
    def build_data_access_with_uri(uri, database_name, collection_name):
        """
        Create data access gateway given a MongoDB URI.

        :param uri: Connection string as defined in
                https://docs.mongodb.com/manual/reference/connection-string/
        :type uri: str
        :param database_name: Database name
        :type database_name: str
        :param collection_name: Name of the collection
        where Sacred stores its runs
        :type collection_name: str
        """
        return PyMongoDataAccess(uri, database_name, collection_name)<|MERGE_RESOLUTION|>--- conflicted
+++ resolved
@@ -74,15 +74,9 @@
         using dot notation to access nested documents), the ``operator``
         (one of ``"=="``, ``"!="``, ``"<"``, ``"<="``, ``">``, ``">="``,
         and ``"regex"`` for regular expressions).
-<<<<<<< HEAD
-        The ``value`` field contains the value to be compared with (either a
-        string or a number). Notice that for the ``status`` field, the
-        ``RUNNING`` and ``DEAD`` runs are compared by
-=======
         The ``value`` field contains the value to be compared with
         (either a string or a number). Notice that for the ``status`` field,
         the ``RUNNING`` and ``DEAD`` runs are compared by
->>>>>>> 53ffcb40
         :func:`~PyMongoDataAccess.RUNNING_DEAD_RUN_CLAUSE` and
         :func:`~PyMongoDataAccess.RUNNING_NOT_DEAD_CLAUSE`
         """
@@ -124,6 +118,7 @@
         :param sort_by: The field name to sort by.
         :param sort_direction: The direction to sort, "asc" or "desc".
         :return:
+
         """
         if sort_direction is not None and sort_direction.lower() == "desc":
             sort = pymongo.DESCENDING
